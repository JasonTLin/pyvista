.. note::
    :class: sphx-glr-download-link-note

    Click :ref:`here <sphx_glr_download_examples_01-filter_extract-edges.py>` to download the full example code
.. rst-class:: sphx-glr-example-title

.. _sphx_glr_examples_01-filter_extract-edges.py:


Extract Edges
~~~~~~~~~~~~~~~~~

Extracts edges from a surface.

.. code-block:: default


    # sphinx_gallery_thumbnail_number = 2
    import vtki
    from vtki import examples







From vtk documentation, the edges are one of the following:

1. boundary (used by one polygon) or a line cell
2. non-manifold (used by three or more polygons)
3. feature edges (edges used by two triangles and whose dihedral angle > feature_angle)
4. manifold edges (edges used by exactly two polygons).

This filter will extract those edges given a feature angle and return a datset
with lines that represent the edges of the original mesh.
To demonstrate, we will first extract the edges around Queen Nefertiti's eyes:


.. code-block:: default


    # Load Queen Nefertiti mesh
    mesh = examples.download_nefertiti()

    # Extract the edges above a 12 degree feature angle
    edges = mesh.extract_edges(12)

    # Render the edge lines ontop of the original mesh
    p = vtki.Plotter()
    p.add_mesh(mesh, color=True)
    p.add_mesh(edges, color='red', line_width=5)
    # Define a camera position that will zoom to her eye
    p.camera_position = [(96., -197., 45.),
                         (7., -109., 22.),
                         (0, 0, 1)]
    p.show()




.. image:: /examples/01-filter/images/sphx_glr_extract-edges_001.png
    :class: sphx-glr-single-img




We can do this anaylsis for any :class:`vtki.PolyData` object. Let's try the
cow mesh example:


.. code-block:: default


    mesh = examples.download_cow()

    edges = mesh.extract_edges(20)

    p = vtki.Plotter()
    p.add_mesh(mesh, color=True)
    p.add_mesh(edges, color='red', line_width=5)
    p.camera_position = [(9.5, 3., 5.5),
                         (2.5, 1, 0),
                         (0, 1, 0)]
    p.show()



.. image:: /examples/01-filter/images/sphx_glr_extract-edges_002.png
    :class: sphx-glr-single-img





.. rst-class:: sphx-glr-timing

<<<<<<< HEAD
   **Total running time of the script:** ( 0 minutes  12.951 seconds)
=======
   **Total running time of the script:** ( 0 minutes  12.692 seconds)
>>>>>>> 3684bf97


.. _sphx_glr_download_examples_01-filter_extract-edges.py:


.. only :: html

 .. container:: sphx-glr-footer
    :class: sphx-glr-footer-example



  .. container:: sphx-glr-download

     :download:`Download Python source code: extract-edges.py <extract-edges.py>`



  .. container:: sphx-glr-download

     :download:`Download Jupyter notebook: extract-edges.ipynb <extract-edges.ipynb>`


.. only:: html

 .. rst-class:: sphx-glr-signature

    `Gallery generated by Sphinx-Gallery <https://sphinx-gallery.readthedocs.io>`_<|MERGE_RESOLUTION|>--- conflicted
+++ resolved
@@ -95,11 +95,7 @@
 
 .. rst-class:: sphx-glr-timing
 
-<<<<<<< HEAD
    **Total running time of the script:** ( 0 minutes  12.951 seconds)
-=======
-   **Total running time of the script:** ( 0 minutes  12.692 seconds)
->>>>>>> 3684bf97
 
 
 .. _sphx_glr_download_examples_01-filter_extract-edges.py:
