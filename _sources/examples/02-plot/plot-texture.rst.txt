--- conflicted
+++ resolved
@@ -241,11 +241,7 @@
 
 .. rst-class:: sphx-glr-timing
 
-<<<<<<< HEAD
    **Total running time of the script:** ( 0 minutes  9.474 seconds)
-=======
-   **Total running time of the script:** ( 0 minutes  9.668 seconds)
->>>>>>> 3684bf97
 
 
 .. _sphx_glr_download_examples_02-plot_plot-texture.py:
