.. note::
    :class: sphx-glr-download-link-note

    Click :ref:`here <sphx_glr_download_examples_02-plot_plot-cmap.py>` to download the full example code
.. rst-class:: sphx-glr-example-title

.. _sphx_glr_examples_02-plot_plot-cmap.py:


Custom Colormaps
~~~~~~~~~~~~~~~~

Use a custom built colormap when plotting scalar values.

.. code-block:: default


    import vtki
    from vtki import examples
    import matplotlib.pyplot as plt







Any colormap built for ``matplotlib`` is fully compatible with ``vtki``.
Colormaps are typically specifiedby passing the string name of the
``matplotlib`` colormap to the plotting routine via the ``cmap`` argument.

See `this page`_ for a complete list of available colormaps.

.. _this page: https://matplotlib.org/tutorials/colors/colormaps.html

To get started using a custom colormap, download some data with scalars to
plot.


.. code-block:: default


    mesh = examples.download_st_helens().warp_by_scalar()







Build a custom colormap - here we just make a viridis map with 5 discrete
colors, but you could make this as complex or simple as you desire.


.. code-block:: default


    cmap = plt.cm.get_cmap('viridis', 5)







Simply pass the colormap to the plotting routine!


.. code-block:: default

    mesh.plot(cmap=cmap, cpos='xy')



.. image:: /examples/02-plot/images/sphx_glr_plot-cmap_001.png
    :class: sphx-glr-single-img





.. rst-class:: sphx-glr-timing

<<<<<<< HEAD
   **Total running time of the script:** ( 0 minutes  3.565 seconds)
=======
   **Total running time of the script:** ( 0 minutes  3.604 seconds)
>>>>>>> 3684bf97


.. _sphx_glr_download_examples_02-plot_plot-cmap.py:


.. only :: html

 .. container:: sphx-glr-footer
    :class: sphx-glr-footer-example



  .. container:: sphx-glr-download

     :download:`Download Python source code: plot-cmap.py <plot-cmap.py>`



  .. container:: sphx-glr-download

     :download:`Download Jupyter notebook: plot-cmap.ipynb <plot-cmap.ipynb>`


.. only:: html

 .. rst-class:: sphx-glr-signature

    `Gallery generated by Sphinx-Gallery <https://sphinx-gallery.readthedocs.io>`_<|MERGE_RESOLUTION|>--- conflicted
+++ resolved
@@ -81,11 +81,7 @@
 
 .. rst-class:: sphx-glr-timing
 
-<<<<<<< HEAD
    **Total running time of the script:** ( 0 minutes  3.565 seconds)
-=======
-   **Total running time of the script:** ( 0 minutes  3.604 seconds)
->>>>>>> 3684bf97
 
 
 .. _sphx_glr_download_examples_02-plot_plot-cmap.py:
