--- conflicted
+++ resolved
@@ -100,11 +100,7 @@
 
 .. rst-class:: sphx-glr-timing
 
-<<<<<<< HEAD
    **Total running time of the script:** ( 0 minutes  3.826 seconds)
-=======
-   **Total running time of the script:** ( 0 minutes  3.844 seconds)
->>>>>>> 3684bf97
 
 
 .. _sphx_glr_download_examples_02-plot_plot-multi-window.py:
