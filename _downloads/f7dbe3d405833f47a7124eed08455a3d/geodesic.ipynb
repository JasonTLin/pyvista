{
  "nbformat_minor": 0,
  "metadata": {
    "kernelspec": {
      "language": "python",
      "name": "python3",
      "display_name": "Python 3"
    },
    "language_info": {
      "name": "python",
      "version": "3.5.6",
      "mimetype": "text/x-python",
      "codemirror_mode": {
        "name": "ipython",
        "version": 3
      },
      "nbconvert_exporter": "python",
      "pygments_lexer": "ipython3",
      "file_extension": ".py"
    }
  },
  "nbformat": 4,
  "cells": [
    {
      "outputs": [],
      "execution_count": null,
      "metadata": {
        "collapsed": false
      },
      "cell_type": "code",
      "source": [
        "%matplotlib inline"
      ]
    },
    {
      "metadata": {},
      "cell_type": "markdown",
      "metadata": {},
      "source": [
        "\nGeodesic Paths\n~~~~~~~~~~~~~~\n\nCalculates the geodesic path betweeen two vertices using Dijkstra's algorithm\n\n"
      ]
    },
    {
      "outputs": [],
      "execution_count": null,
      "metadata": {
        "collapsed": false
      },
      "cell_type": "code",
      "source": [
        "# sphinx_gallery_thumbnail_number = 1\nimport vtki\nfrom vtki import examples\n\nsphere = examples.load_globe()"
      ]
    },
    {
      "metadata": {},
      "cell_type": "markdown",
      "metadata": {},
      "source": [
        "Get teh geodesic path as a new :class:`vtki.PolyData` object:\n\n"
      ]
    },
    {
      "outputs": [],
      "execution_count": null,
      "metadata": {
        "collapsed": false
      },
      "cell_type": "code",
      "source": [
        "geodesic = sphere.geodesic(0, sphere.n_points - 1)"
      ]
    },
    {
      "metadata": {},
      "cell_type": "markdown",
      "metadata": {},
      "source": [
        "Render the path along the sphere\n\n"
      ]
    },
    {
      "outputs": [],
      "execution_count": null,
      "metadata": {
        "collapsed": false
      },
      "cell_type": "code",
      "source": [
        "p = vtki.Plotter()\np.add_mesh(geodesic, line_width=10, color='red', label='Geodesic Path')\np.add_mesh(sphere, show_edges=True, )\np.camera_position = [-1,-1,1]\np.add_legend()\np.show()"
      ]
    },
    {
      "metadata": {},
      "cell_type": "markdown",
      "metadata": {},
      "source": [
        "How long is that path?\n\n"
      ]
    },
    {
      "outputs": [],
      "execution_count": null,
      "metadata": {
        "collapsed": false
      },
      "cell_type": "code",
      "source": [
        "distance = sphere.geodesic_distance(0, sphere.n_points - 1)\nprint(distance)"
      ]
    }
<<<<<<< HEAD
  ],
  "metadata": {
    "kernelspec": {
      "display_name": "Python 3",
      "language": "python",
      "name": "python3"
    },
    "language_info": {
      "codemirror_mode": {
        "name": "ipython",
        "version": 3
      },
      "file_extension": ".py",
      "mimetype": "text/x-python",
      "name": "python",
      "nbconvert_exporter": "python",
      "pygments_lexer": "ipython3",
      "version": "3.6.7"
    }
  },
  "nbformat": 4,
  "nbformat_minor": 0
=======
  ]
>>>>>>> 68fb3682
}<|MERGE_RESOLUTION|>--- conflicted
+++ resolved
@@ -108,7 +108,6 @@
         "distance = sphere.geodesic_distance(0, sphere.n_points - 1)\nprint(distance)"
       ]
     }
-<<<<<<< HEAD
   ],
   "metadata": {
     "kernelspec": {
@@ -131,7 +130,4 @@
   },
   "nbformat": 4,
   "nbformat_minor": 0
-=======
-  ]
->>>>>>> 68fb3682
 }