{
  "nbformat_minor": 0,
  "metadata": {
    "kernelspec": {
      "language": "python",
      "name": "python3",
      "display_name": "Python 3"
    },
    "language_info": {
      "name": "python",
      "version": "3.5.6",
      "mimetype": "text/x-python",
      "codemirror_mode": {
        "name": "ipython",
        "version": 3
      },
      "nbconvert_exporter": "python",
      "pygments_lexer": "ipython3",
      "file_extension": ".py"
    }
  },
  "nbformat": 4,
  "cells": [
    {
<<<<<<< HEAD
      "outputs": [],
=======
      "cell_type": "code",
>>>>>>> 3684bf97
      "execution_count": null,
      "metadata": {
        "collapsed": false
      },
<<<<<<< HEAD
      "cell_type": "code",
=======
      "outputs": [],
>>>>>>> 3684bf97
      "source": [
        "%matplotlib inline"
      ]
    },
    {
      "metadata": {},
      "cell_type": "markdown",
      "metadata": {},
      "source": [
<<<<<<< HEAD
        "\nGeodesic Paths\n~~~~~~~~~~~~~~\n\nCalculates the geodesic path betweeen two vertices using Dijkstra's algorithm\n\n"
      ]
    },
    {
      "outputs": [],
=======
        "\nGeodesic Paths\n~~~~~~~~~~~~~~\n\nCalculates the geodesic path betweeen two vertices using Dijkstra's algorithm\n"
      ]
    },
    {
      "cell_type": "code",
>>>>>>> 3684bf97
      "execution_count": null,
      "metadata": {
        "collapsed": false
      },
<<<<<<< HEAD
      "cell_type": "code",
=======
      "outputs": [],
>>>>>>> 3684bf97
      "source": [
        "# sphinx_gallery_thumbnail_number = 1\nimport vtki\nfrom vtki import examples\n\nsphere = examples.load_globe()"
      ]
    },
    {
      "metadata": {},
      "cell_type": "markdown",
      "metadata": {},
      "source": [
        "Get teh geodesic path as a new :class:`vtki.PolyData` object:\n\n"
      ]
    },
    {
<<<<<<< HEAD
      "outputs": [],
=======
      "cell_type": "code",
>>>>>>> 3684bf97
      "execution_count": null,
      "metadata": {
        "collapsed": false
      },
<<<<<<< HEAD
      "cell_type": "code",
=======
      "outputs": [],
>>>>>>> 3684bf97
      "source": [
        "geodesic = sphere.geodesic(0, sphere.n_points - 1)"
      ]
    },
    {
      "metadata": {},
      "cell_type": "markdown",
      "metadata": {},
      "source": [
        "Render the path along the sphere\n\n"
      ]
    },
    {
<<<<<<< HEAD
      "outputs": [],
=======
      "cell_type": "code",
>>>>>>> 3684bf97
      "execution_count": null,
      "metadata": {
        "collapsed": false
      },
<<<<<<< HEAD
      "cell_type": "code",
=======
      "outputs": [],
>>>>>>> 3684bf97
      "source": [
        "p = vtki.Plotter()\np.add_mesh(geodesic, line_width=10, color='red', label='Geodesic Path')\np.add_mesh(sphere, show_edges=True, )\np.camera_position = [-1,-1,1]\np.add_legend()\np.show()"
      ]
    },
    {
      "metadata": {},
      "cell_type": "markdown",
      "metadata": {},
      "source": [
        "How long is that path?\n\n"
      ]
    },
    {
<<<<<<< HEAD
      "outputs": [],
=======
      "cell_type": "code",
>>>>>>> 3684bf97
      "execution_count": null,
      "metadata": {
        "collapsed": false
      },
<<<<<<< HEAD
      "cell_type": "code",
=======
      "outputs": [],
>>>>>>> 3684bf97
      "source": [
        "distance = sphere.geodesic_distance(0, sphere.n_points - 1)\nprint(distance)"
      ]
    }
<<<<<<< HEAD
  ]
=======
  ],
  "metadata": {
    "kernelspec": {
      "display_name": "Python 3",
      "language": "python",
      "name": "python3"
    },
    "language_info": {
      "codemirror_mode": {
        "name": "ipython",
        "version": 3
      },
      "file_extension": ".py",
      "mimetype": "text/x-python",
      "name": "python",
      "nbconvert_exporter": "python",
      "pygments_lexer": "ipython3",
      "version": "3.7.1"
    }
  },
  "nbformat": 4,
  "nbformat_minor": 0
>>>>>>> 3684bf97
}<|MERGE_RESOLUTION|>--- conflicted
+++ resolved
@@ -22,20 +22,12 @@
   "nbformat": 4,
   "cells": [
     {
-<<<<<<< HEAD
       "outputs": [],
-=======
-      "cell_type": "code",
->>>>>>> 3684bf97
       "execution_count": null,
       "metadata": {
         "collapsed": false
       },
-<<<<<<< HEAD
       "cell_type": "code",
-=======
-      "outputs": [],
->>>>>>> 3684bf97
       "source": [
         "%matplotlib inline"
       ]
@@ -45,28 +37,16 @@
       "cell_type": "markdown",
       "metadata": {},
       "source": [
-<<<<<<< HEAD
         "\nGeodesic Paths\n~~~~~~~~~~~~~~\n\nCalculates the geodesic path betweeen two vertices using Dijkstra's algorithm\n\n"
       ]
     },
     {
       "outputs": [],
-=======
-        "\nGeodesic Paths\n~~~~~~~~~~~~~~\n\nCalculates the geodesic path betweeen two vertices using Dijkstra's algorithm\n"
-      ]
-    },
-    {
-      "cell_type": "code",
->>>>>>> 3684bf97
       "execution_count": null,
       "metadata": {
         "collapsed": false
       },
-<<<<<<< HEAD
       "cell_type": "code",
-=======
-      "outputs": [],
->>>>>>> 3684bf97
       "source": [
         "# sphinx_gallery_thumbnail_number = 1\nimport vtki\nfrom vtki import examples\n\nsphere = examples.load_globe()"
       ]
@@ -80,20 +60,12 @@
       ]
     },
     {
-<<<<<<< HEAD
       "outputs": [],
-=======
-      "cell_type": "code",
->>>>>>> 3684bf97
       "execution_count": null,
       "metadata": {
         "collapsed": false
       },
-<<<<<<< HEAD
       "cell_type": "code",
-=======
-      "outputs": [],
->>>>>>> 3684bf97
       "source": [
         "geodesic = sphere.geodesic(0, sphere.n_points - 1)"
       ]
@@ -107,20 +79,12 @@
       ]
     },
     {
-<<<<<<< HEAD
       "outputs": [],
-=======
-      "cell_type": "code",
->>>>>>> 3684bf97
       "execution_count": null,
       "metadata": {
         "collapsed": false
       },
-<<<<<<< HEAD
       "cell_type": "code",
-=======
-      "outputs": [],
->>>>>>> 3684bf97
       "source": [
         "p = vtki.Plotter()\np.add_mesh(geodesic, line_width=10, color='red', label='Geodesic Path')\np.add_mesh(sphere, show_edges=True, )\np.camera_position = [-1,-1,1]\np.add_legend()\np.show()"
       ]
@@ -134,48 +98,15 @@
       ]
     },
     {
-<<<<<<< HEAD
       "outputs": [],
-=======
-      "cell_type": "code",
->>>>>>> 3684bf97
       "execution_count": null,
       "metadata": {
         "collapsed": false
       },
-<<<<<<< HEAD
       "cell_type": "code",
-=======
-      "outputs": [],
->>>>>>> 3684bf97
       "source": [
         "distance = sphere.geodesic_distance(0, sphere.n_points - 1)\nprint(distance)"
       ]
     }
-<<<<<<< HEAD
   ]
-=======
-  ],
-  "metadata": {
-    "kernelspec": {
-      "display_name": "Python 3",
-      "language": "python",
-      "name": "python3"
-    },
-    "language_info": {
-      "codemirror_mode": {
-        "name": "ipython",
-        "version": 3
-      },
-      "file_extension": ".py",
-      "mimetype": "text/x-python",
-      "name": "python",
-      "nbconvert_exporter": "python",
-      "pygments_lexer": "ipython3",
-      "version": "3.7.1"
-    }
-  },
-  "nbformat": 4,
-  "nbformat_minor": 0
->>>>>>> 3684bf97
 }