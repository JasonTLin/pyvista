{
  "nbformat_minor": 0,
  "metadata": {
    "kernelspec": {
      "language": "python",
      "name": "python3",
      "display_name": "Python 3"
    },
    "language_info": {
      "name": "python",
      "version": "3.5.6",
      "mimetype": "text/x-python",
      "codemirror_mode": {
        "name": "ipython",
        "version": 3
      },
      "nbconvert_exporter": "python",
      "pygments_lexer": "ipython3",
      "file_extension": ".py"
    }
  },
  "nbformat": 4,
  "cells": [
    {
<<<<<<< HEAD
      "outputs": [],
=======
      "cell_type": "code",
>>>>>>> 3684bf97
      "execution_count": null,
      "metadata": {
        "collapsed": false
      },
<<<<<<< HEAD
      "cell_type": "code",
=======
      "outputs": [],
>>>>>>> 3684bf97
      "source": [
        "%matplotlib inline"
      ]
    },
    {
      "metadata": {},
      "cell_type": "markdown",
      "metadata": {},
      "source": [
<<<<<<< HEAD
        "\n\nGeometric Objects\n~~~~~~~~~~~~~~~~~\n\nThe \"Hello, world!\" of VTK\n\n"
      ]
    },
    {
      "outputs": [],
=======
        "\n\nGeometric Objects\n~~~~~~~~~~~~~~~~~\n\nThe \"Hello, world!\" of VTK\n"
      ]
    },
    {
      "cell_type": "code",
>>>>>>> 3684bf97
      "execution_count": null,
      "metadata": {
        "collapsed": false
      },
<<<<<<< HEAD
      "cell_type": "code",
=======
      "outputs": [],
>>>>>>> 3684bf97
      "source": [
        "# sphinx_gallery_thumbnail_number = 3\nimport vtki"
      ]
    },
    {
      "metadata": {},
      "cell_type": "markdown",
      "metadata": {},
      "source": [
        "This runs through several of the available geomoetric objects available in VTK\nwhich ``vtki`` provides simple conveinance methods for generating.\n\n"
      ]
    },
    {
<<<<<<< HEAD
      "outputs": [],
=======
      "cell_type": "code",
>>>>>>> 3684bf97
      "execution_count": null,
      "metadata": {
        "collapsed": false
      },
<<<<<<< HEAD
      "cell_type": "code",
=======
      "outputs": [],
>>>>>>> 3684bf97
      "source": [
        "# Let's run through a few geometric objects!\n\nsphere = vtki.Sphere()\nsphere.plot(show_edges=True, color='tan')"
      ]
    },
    {
<<<<<<< HEAD
      "outputs": [],
=======
      "cell_type": "code",
>>>>>>> 3684bf97
      "execution_count": null,
      "metadata": {
        "collapsed": false
      },
<<<<<<< HEAD
      "cell_type": "code",
=======
      "outputs": [],
>>>>>>> 3684bf97
      "source": [
        "cyl = vtki.Cylinder()\ncyl.plot(show_edges=True, color='tan')"
      ]
    },
    {
<<<<<<< HEAD
      "outputs": [],
=======
      "cell_type": "code",
>>>>>>> 3684bf97
      "execution_count": null,
      "metadata": {
        "collapsed": false
      },
<<<<<<< HEAD
      "cell_type": "code",
=======
      "outputs": [],
>>>>>>> 3684bf97
      "source": [
        "arrow = vtki.Arrow()\narrow.plot(show_edges=True)"
      ]
    },
    {
<<<<<<< HEAD
      "outputs": [],
=======
      "cell_type": "code",
>>>>>>> 3684bf97
      "execution_count": null,
      "metadata": {
        "collapsed": false
      },
<<<<<<< HEAD
      "cell_type": "code",
=======
      "outputs": [],
>>>>>>> 3684bf97
      "source": [
        "box = vtki.Box()\nbox.plot(show_edges=True, color='tan')"
      ]
    },
    {
<<<<<<< HEAD
      "outputs": [],
=======
      "cell_type": "code",
>>>>>>> 3684bf97
      "execution_count": null,
      "metadata": {
        "collapsed": false
      },
<<<<<<< HEAD
      "cell_type": "code",
=======
      "outputs": [],
>>>>>>> 3684bf97
      "source": [
        "cone = vtki.Cone()\ncone.plot(show_edges=True)"
      ]
    },
    {
<<<<<<< HEAD
      "outputs": [],
=======
      "cell_type": "code",
>>>>>>> 3684bf97
      "execution_count": null,
      "metadata": {
        "collapsed": false
      },
<<<<<<< HEAD
      "cell_type": "code",
=======
      "outputs": [],
>>>>>>> 3684bf97
      "source": [
        "poly = vtki.Polygon()\npoly.plot(show_edges=True)"
      ]
    },
    {
<<<<<<< HEAD
      "outputs": [],
=======
      "cell_type": "code",
>>>>>>> 3684bf97
      "execution_count": null,
      "metadata": {
        "collapsed": false
      },
<<<<<<< HEAD
      "cell_type": "code",
=======
      "outputs": [],
>>>>>>> 3684bf97
      "source": [
        "disc = vtki.Disc()\ndisc.plot(show_edges=True)"
      ]
    }
<<<<<<< HEAD
  ]
=======
  ],
  "metadata": {
    "kernelspec": {
      "display_name": "Python 3",
      "language": "python",
      "name": "python3"
    },
    "language_info": {
      "codemirror_mode": {
        "name": "ipython",
        "version": 3
      },
      "file_extension": ".py",
      "mimetype": "text/x-python",
      "name": "python",
      "nbconvert_exporter": "python",
      "pygments_lexer": "ipython3",
      "version": "3.7.1"
    }
  },
  "nbformat": 4,
  "nbformat_minor": 0
>>>>>>> 3684bf97
}<|MERGE_RESOLUTION|>--- conflicted
+++ resolved
@@ -22,20 +22,12 @@
   "nbformat": 4,
   "cells": [
     {
-<<<<<<< HEAD
       "outputs": [],
-=======
-      "cell_type": "code",
->>>>>>> 3684bf97
       "execution_count": null,
       "metadata": {
         "collapsed": false
       },
-<<<<<<< HEAD
       "cell_type": "code",
-=======
-      "outputs": [],
->>>>>>> 3684bf97
       "source": [
         "%matplotlib inline"
       ]
@@ -45,28 +37,16 @@
       "cell_type": "markdown",
       "metadata": {},
       "source": [
-<<<<<<< HEAD
         "\n\nGeometric Objects\n~~~~~~~~~~~~~~~~~\n\nThe \"Hello, world!\" of VTK\n\n"
       ]
     },
     {
       "outputs": [],
-=======
-        "\n\nGeometric Objects\n~~~~~~~~~~~~~~~~~\n\nThe \"Hello, world!\" of VTK\n"
-      ]
-    },
-    {
-      "cell_type": "code",
->>>>>>> 3684bf97
       "execution_count": null,
       "metadata": {
         "collapsed": false
       },
-<<<<<<< HEAD
       "cell_type": "code",
-=======
-      "outputs": [],
->>>>>>> 3684bf97
       "source": [
         "# sphinx_gallery_thumbnail_number = 3\nimport vtki"
       ]
@@ -80,162 +60,81 @@
       ]
     },
     {
-<<<<<<< HEAD
       "outputs": [],
-=======
-      "cell_type": "code",
->>>>>>> 3684bf97
       "execution_count": null,
       "metadata": {
         "collapsed": false
       },
-<<<<<<< HEAD
       "cell_type": "code",
-=======
-      "outputs": [],
->>>>>>> 3684bf97
       "source": [
         "# Let's run through a few geometric objects!\n\nsphere = vtki.Sphere()\nsphere.plot(show_edges=True, color='tan')"
       ]
     },
     {
-<<<<<<< HEAD
       "outputs": [],
-=======
-      "cell_type": "code",
->>>>>>> 3684bf97
       "execution_count": null,
       "metadata": {
         "collapsed": false
       },
-<<<<<<< HEAD
       "cell_type": "code",
-=======
-      "outputs": [],
->>>>>>> 3684bf97
       "source": [
         "cyl = vtki.Cylinder()\ncyl.plot(show_edges=True, color='tan')"
       ]
     },
     {
-<<<<<<< HEAD
       "outputs": [],
-=======
-      "cell_type": "code",
->>>>>>> 3684bf97
       "execution_count": null,
       "metadata": {
         "collapsed": false
       },
-<<<<<<< HEAD
       "cell_type": "code",
-=======
-      "outputs": [],
->>>>>>> 3684bf97
       "source": [
         "arrow = vtki.Arrow()\narrow.plot(show_edges=True)"
       ]
     },
     {
-<<<<<<< HEAD
       "outputs": [],
-=======
-      "cell_type": "code",
->>>>>>> 3684bf97
       "execution_count": null,
       "metadata": {
         "collapsed": false
       },
-<<<<<<< HEAD
       "cell_type": "code",
-=======
-      "outputs": [],
->>>>>>> 3684bf97
       "source": [
         "box = vtki.Box()\nbox.plot(show_edges=True, color='tan')"
       ]
     },
     {
-<<<<<<< HEAD
       "outputs": [],
-=======
-      "cell_type": "code",
->>>>>>> 3684bf97
       "execution_count": null,
       "metadata": {
         "collapsed": false
       },
-<<<<<<< HEAD
       "cell_type": "code",
-=======
-      "outputs": [],
->>>>>>> 3684bf97
       "source": [
         "cone = vtki.Cone()\ncone.plot(show_edges=True)"
       ]
     },
     {
-<<<<<<< HEAD
       "outputs": [],
-=======
-      "cell_type": "code",
->>>>>>> 3684bf97
       "execution_count": null,
       "metadata": {
         "collapsed": false
       },
-<<<<<<< HEAD
       "cell_type": "code",
-=======
-      "outputs": [],
->>>>>>> 3684bf97
       "source": [
         "poly = vtki.Polygon()\npoly.plot(show_edges=True)"
       ]
     },
     {
-<<<<<<< HEAD
       "outputs": [],
-=======
-      "cell_type": "code",
->>>>>>> 3684bf97
       "execution_count": null,
       "metadata": {
         "collapsed": false
       },
-<<<<<<< HEAD
       "cell_type": "code",
-=======
-      "outputs": [],
->>>>>>> 3684bf97
       "source": [
         "disc = vtki.Disc()\ndisc.plot(show_edges=True)"
       ]
     }
-<<<<<<< HEAD
   ]
-=======
-  ],
-  "metadata": {
-    "kernelspec": {
-      "display_name": "Python 3",
-      "language": "python",
-      "name": "python3"
-    },
-    "language_info": {
-      "codemirror_mode": {
-        "name": "ipython",
-        "version": 3
-      },
-      "file_extension": ".py",
-      "mimetype": "text/x-python",
-      "name": "python",
-      "nbconvert_exporter": "python",
-      "pygments_lexer": "ipython3",
-      "version": "3.7.1"
-    }
-  },
-  "nbformat": 4,
-  "nbformat_minor": 0
->>>>>>> 3684bf97
 }