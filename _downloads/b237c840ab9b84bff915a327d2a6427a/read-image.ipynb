{
  "nbformat_minor": 0,
  "metadata": {
    "kernelspec": {
      "language": "python",
      "name": "python3",
      "display_name": "Python 3"
    },
    "language_info": {
      "name": "python",
      "version": "3.5.6",
      "mimetype": "text/x-python",
      "codemirror_mode": {
        "name": "ipython",
        "version": 3
      },
      "nbconvert_exporter": "python",
      "pygments_lexer": "ipython3",
      "file_extension": ".py"
    }
  },
  "nbformat": 4,
  "cells": [
    {
<<<<<<< HEAD
      "outputs": [],
=======
      "cell_type": "code",
>>>>>>> 3684bf97
      "execution_count": null,
      "metadata": {
        "collapsed": false
      },
<<<<<<< HEAD
      "cell_type": "code",
=======
      "outputs": [],
>>>>>>> 3684bf97
      "source": [
        "%matplotlib inline"
      ]
    },
    {
      "metadata": {},
      "cell_type": "markdown",
      "metadata": {},
      "source": [
<<<<<<< HEAD
        "\nRead Image Files\n~~~~~~~~~~~~~~~~\n\nRead and plot image files (JPEG, TIFF, PNG, etc).\n\n\n"
      ]
    },
    {
      "outputs": [],
=======
        "\nRead Image Files\n~~~~~~~~~~~~~~~~\n\nRead and plot image files (JPEG, TIFF, PNG, etc).\n"
      ]
    },
    {
      "cell_type": "code",
>>>>>>> 3684bf97
      "execution_count": null,
      "metadata": {
        "collapsed": false
      },
<<<<<<< HEAD
      "cell_type": "code",
=======
      "outputs": [],
>>>>>>> 3684bf97
      "source": [
        "from vtki import examples"
      ]
    },
    {
      "metadata": {},
      "cell_type": "markdown",
      "metadata": {},
      "source": [
        "``vtki`` fully supportes reading images into their own spatially referenced\ndata objects (this example) as well as supports texture mapping of images onto\ndatasets (see `ref_texture_example`).\n\nDownload a JPEG image of a puppy and load it to :class:`vtki.UniformGrid`.\nThis could similarly be implemented with any image file by using the\n:func:`vtki.read` function and passing the path to the image file.\n\n"
      ]
    },
    {
<<<<<<< HEAD
      "outputs": [],
=======
      "cell_type": "code",
>>>>>>> 3684bf97
      "execution_count": null,
      "metadata": {
        "collapsed": false
      },
<<<<<<< HEAD
      "cell_type": "code",
=======
      "outputs": [],
>>>>>>> 3684bf97
      "source": [
        "image = examples.download_puppy()\n# or...\n# image = vtki.read('my_image.jpg')"
      ]
    },
    {
      "metadata": {},
      "cell_type": "markdown",
      "metadata": {},
      "source": [
        "When plotting images stored in :class:`vtki.UniformGrid` objects, it is\nimportant to specify usign the `rgb` option when plotting to ensure that the\nimage's true colors are used and not mapped.\n\n"
      ]
    },
    {
<<<<<<< HEAD
      "outputs": [],
=======
      "cell_type": "code",
>>>>>>> 3684bf97
      "execution_count": null,
      "metadata": {
        "collapsed": false
      },
<<<<<<< HEAD
      "cell_type": "code",
=======
      "outputs": [],
>>>>>>> 3684bf97
      "source": [
        "# True image colors\nimage.plot(rgb=True, cpos='xy')"
      ]
    },
    {
<<<<<<< HEAD
      "outputs": [],
=======
      "cell_type": "code",
>>>>>>> 3684bf97
      "execution_count": null,
      "metadata": {
        "collapsed": false
      },
<<<<<<< HEAD
      "cell_type": "code",
=======
      "outputs": [],
>>>>>>> 3684bf97
      "source": [
        "# Mapped image colors\nimage.plot(cpos='xy')"
      ]
    }
<<<<<<< HEAD
  ]
=======
  ],
  "metadata": {
    "kernelspec": {
      "display_name": "Python 3",
      "language": "python",
      "name": "python3"
    },
    "language_info": {
      "codemirror_mode": {
        "name": "ipython",
        "version": 3
      },
      "file_extension": ".py",
      "mimetype": "text/x-python",
      "name": "python",
      "nbconvert_exporter": "python",
      "pygments_lexer": "ipython3",
      "version": "3.7.1"
    }
  },
  "nbformat": 4,
  "nbformat_minor": 0
>>>>>>> 3684bf97
}<|MERGE_RESOLUTION|>--- conflicted
+++ resolved
@@ -22,20 +22,12 @@
   "nbformat": 4,
   "cells": [
     {
-<<<<<<< HEAD
       "outputs": [],
-=======
-      "cell_type": "code",
->>>>>>> 3684bf97
       "execution_count": null,
       "metadata": {
         "collapsed": false
       },
-<<<<<<< HEAD
       "cell_type": "code",
-=======
-      "outputs": [],
->>>>>>> 3684bf97
       "source": [
         "%matplotlib inline"
       ]
@@ -45,28 +37,16 @@
       "cell_type": "markdown",
       "metadata": {},
       "source": [
-<<<<<<< HEAD
         "\nRead Image Files\n~~~~~~~~~~~~~~~~\n\nRead and plot image files (JPEG, TIFF, PNG, etc).\n\n\n"
       ]
     },
     {
       "outputs": [],
-=======
-        "\nRead Image Files\n~~~~~~~~~~~~~~~~\n\nRead and plot image files (JPEG, TIFF, PNG, etc).\n"
-      ]
-    },
-    {
-      "cell_type": "code",
->>>>>>> 3684bf97
       "execution_count": null,
       "metadata": {
         "collapsed": false
       },
-<<<<<<< HEAD
       "cell_type": "code",
-=======
-      "outputs": [],
->>>>>>> 3684bf97
       "source": [
         "from vtki import examples"
       ]
@@ -80,20 +60,12 @@
       ]
     },
     {
-<<<<<<< HEAD
       "outputs": [],
-=======
-      "cell_type": "code",
->>>>>>> 3684bf97
       "execution_count": null,
       "metadata": {
         "collapsed": false
       },
-<<<<<<< HEAD
       "cell_type": "code",
-=======
-      "outputs": [],
->>>>>>> 3684bf97
       "source": [
         "image = examples.download_puppy()\n# or...\n# image = vtki.read('my_image.jpg')"
       ]
@@ -107,67 +79,26 @@
       ]
     },
     {
-<<<<<<< HEAD
       "outputs": [],
-=======
-      "cell_type": "code",
->>>>>>> 3684bf97
       "execution_count": null,
       "metadata": {
         "collapsed": false
       },
-<<<<<<< HEAD
       "cell_type": "code",
-=======
-      "outputs": [],
->>>>>>> 3684bf97
       "source": [
         "# True image colors\nimage.plot(rgb=True, cpos='xy')"
       ]
     },
     {
-<<<<<<< HEAD
       "outputs": [],
-=======
-      "cell_type": "code",
->>>>>>> 3684bf97
       "execution_count": null,
       "metadata": {
         "collapsed": false
       },
-<<<<<<< HEAD
       "cell_type": "code",
-=======
-      "outputs": [],
->>>>>>> 3684bf97
       "source": [
         "# Mapped image colors\nimage.plot(cpos='xy')"
       ]
     }
-<<<<<<< HEAD
   ]
-=======
-  ],
-  "metadata": {
-    "kernelspec": {
-      "display_name": "Python 3",
-      "language": "python",
-      "name": "python3"
-    },
-    "language_info": {
-      "codemirror_mode": {
-        "name": "ipython",
-        "version": 3
-      },
-      "file_extension": ".py",
-      "mimetype": "text/x-python",
-      "name": "python",
-      "nbconvert_exporter": "python",
-      "pygments_lexer": "ipython3",
-      "version": "3.7.1"
-    }
-  },
-  "nbformat": 4,
-  "nbformat_minor": 0
->>>>>>> 3684bf97
 }