{
  "nbformat_minor": 0,
  "metadata": {
    "kernelspec": {
      "language": "python",
      "name": "python3",
      "display_name": "Python 3"
    },
    "language_info": {
      "name": "python",
      "version": "3.5.6",
      "mimetype": "text/x-python",
      "codemirror_mode": {
        "name": "ipython",
        "version": 3
      },
      "nbconvert_exporter": "python",
      "pygments_lexer": "ipython3",
      "file_extension": ".py"
    }
  },
  "nbformat": 4,
  "cells": [
    {
      "outputs": [],
      "execution_count": null,
      "metadata": {
        "collapsed": false
      },
      "cell_type": "code",
      "source": [
        "%matplotlib inline"
      ]
    },
    {
      "metadata": {},
      "cell_type": "markdown",
      "metadata": {},
      "source": [
        "\n\nCreate PolyData\n~~~~~~~~~~~~~~~\n\nCreating a PolyData object from NumPy arrays\n\n\n"
      ]
    },
    {
      "outputs": [],
      "execution_count": null,
      "metadata": {
        "collapsed": false
      },
      "cell_type": "code",
      "source": [
        "import numpy as np\nimport vtki"
      ]
    },
    {
      "metadata": {},
      "cell_type": "markdown",
      "metadata": {},
      "source": [
        "A PolyData object can be created quickly from numpy arrays.  The vertex array\ncontains the locations of the points of the mesh and the face array contains the\nnumber of points for each face and the indices of each of those faces.\n\n"
      ]
    },
    {
      "outputs": [],
      "execution_count": null,
      "metadata": {
        "collapsed": false
      },
      "cell_type": "code",
      "source": [
        "# mesh points\nvertices = np.array([[0, 0, 0],\n                     [1, 0, 0],\n                     [1, 1, 0],\n                     [0, 1, 0],\n\t\t [0.5, 0.5, -1]])\n\n# mesh faces\nfaces = np.hstack([[4, 0, 1, 2, 3],  # square\n                   [3, 0, 1, 4],     # triangle\n                   [3, 1, 2, 4]])    # triangle\n\nsurf = vtki.PolyData(vertices, faces)\n\n# plot each face with a different color\nsurf.plot(scalars=np.arange(3), cpos=[-1,1,0.5])"
      ]
    }
<<<<<<< HEAD
  ],
  "metadata": {
    "kernelspec": {
      "display_name": "Python 3",
      "language": "python",
      "name": "python3"
    },
    "language_info": {
      "codemirror_mode": {
        "name": "ipython",
        "version": 3
      },
      "file_extension": ".py",
      "mimetype": "text/x-python",
      "name": "python",
      "nbconvert_exporter": "python",
      "pygments_lexer": "ipython3",
      "version": "3.6.7"
    }
  },
  "nbformat": 4,
  "nbformat_minor": 0
=======
  ]
>>>>>>> 68fb3682
}<|MERGE_RESOLUTION|>--- conflicted
+++ resolved
@@ -70,7 +70,6 @@
         "# mesh points\nvertices = np.array([[0, 0, 0],\n                     [1, 0, 0],\n                     [1, 1, 0],\n                     [0, 1, 0],\n\t\t [0.5, 0.5, -1]])\n\n# mesh faces\nfaces = np.hstack([[4, 0, 1, 2, 3],  # square\n                   [3, 0, 1, 4],     # triangle\n                   [3, 1, 2, 4]])    # triangle\n\nsurf = vtki.PolyData(vertices, faces)\n\n# plot each face with a different color\nsurf.plot(scalars=np.arange(3), cpos=[-1,1,0.5])"
       ]
     }
-<<<<<<< HEAD
   ],
   "metadata": {
     "kernelspec": {
@@ -93,7 +92,4 @@
   },
   "nbformat": 4,
   "nbformat_minor": 0
-=======
-  ]
->>>>>>> 68fb3682
 }