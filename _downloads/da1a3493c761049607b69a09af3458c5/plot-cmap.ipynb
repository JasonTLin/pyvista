--- conflicted
+++ resolved
@@ -108,7 +108,6 @@
         "mesh.plot(cmap=cmap, cpos='xy')"
       ]
     }
-<<<<<<< HEAD
   ],
   "metadata": {
     "kernelspec": {
@@ -131,7 +130,4 @@
   },
   "nbformat": 4,
   "nbformat_minor": 0
-=======
-  ]
->>>>>>> 68fb3682
 }