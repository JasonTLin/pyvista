{
  "nbformat_minor": 0,
  "metadata": {
    "kernelspec": {
      "language": "python",
      "name": "python3",
      "display_name": "Python 3"
    },
    "language_info": {
      "name": "python",
      "version": "3.5.6",
      "mimetype": "text/x-python",
      "codemirror_mode": {
        "name": "ipython",
        "version": 3
      },
      "nbconvert_exporter": "python",
      "pygments_lexer": "ipython3",
      "file_extension": ".py"
    }
  },
  "nbformat": 4,
  "cells": [
    {
      "outputs": [],
      "execution_count": null,
      "metadata": {
        "collapsed": false
      },
      "cell_type": "code",
      "source": [
        "%matplotlib inline"
      ]
    },
    {
      "metadata": {},
      "cell_type": "markdown",
      "metadata": {},
      "source": [
        "\n\nCreating a Structured Surface\n~~~~~~~~~~~~~~~~~~~~~~~~~~~~~\n\nCreate a StructuredGrid surface from NumPy arrays\n\n"
      ]
    },
    {
      "outputs": [],
      "execution_count": null,
      "metadata": {
        "collapsed": false
      },
      "cell_type": "code",
      "source": [
        "# sphinx_gallery_thumbnail_number = 2\nimport vtki\nimport numpy as np"
      ]
    },
    {
      "metadata": {},
      "cell_type": "markdown",
      "metadata": {},
      "source": [
        "Create a simple meshgrid using NumPy\n\n"
      ]
    },
    {
      "outputs": [],
      "execution_count": null,
      "metadata": {
        "collapsed": false
      },
      "cell_type": "code",
      "source": [
        "# Make data\nx = np.arange(-10, 10, 0.25)\ny = np.arange(-10, 10, 0.25)\nx, y = np.meshgrid(x, y)\nr = np.sqrt(x**2 + y**2)\nz = np.sin(r)"
      ]
    },
    {
      "metadata": {},
      "cell_type": "markdown",
      "metadata": {},
      "source": [
        "Now pass the NumPy meshgrid to ``vtki``\n\n"
      ]
    },
    {
      "outputs": [],
      "execution_count": null,
      "metadata": {
        "collapsed": false
      },
      "cell_type": "code",
      "source": [
        "# Create and plot structured grid\ngrid = vtki.StructuredGrid(x, y, z)\ngrid.plot()"
      ]
    },
    {
      "outputs": [],
      "execution_count": null,
      "metadata": {
        "collapsed": false
      },
      "cell_type": "code",
      "source": [
        "# Plot mean curvature as well\ngrid.plot_curvature(clim=[-1, 1])"
      ]
    },
    {
      "metadata": {},
      "cell_type": "markdown",
      "metadata": {},
      "source": [
        "Generating a structured grid is a one liner in this module, and the points from\nthe resulting surface can be accessed as a NumPy array:\n\n"
      ]
    },
    {
      "outputs": [],
      "execution_count": null,
      "metadata": {
        "collapsed": false
      },
      "cell_type": "code",
      "source": [
        "print(grid.points)"
      ]
    }
<<<<<<< HEAD
  ],
  "metadata": {
    "kernelspec": {
      "display_name": "Python 3",
      "language": "python",
      "name": "python3"
    },
    "language_info": {
      "codemirror_mode": {
        "name": "ipython",
        "version": 3
      },
      "file_extension": ".py",
      "mimetype": "text/x-python",
      "name": "python",
      "nbconvert_exporter": "python",
      "pygments_lexer": "ipython3",
      "version": "3.6.7"
    }
  },
  "nbformat": 4,
  "nbformat_minor": 0
=======
  ]
>>>>>>> 68fb3682
}<|MERGE_RESOLUTION|>--- conflicted
+++ resolved
@@ -119,7 +119,6 @@
         "print(grid.points)"
       ]
     }
-<<<<<<< HEAD
   ],
   "metadata": {
     "kernelspec": {
@@ -142,7 +141,4 @@
   },
   "nbformat": 4,
   "nbformat_minor": 0
-=======
-  ]
->>>>>>> 68fb3682
 }