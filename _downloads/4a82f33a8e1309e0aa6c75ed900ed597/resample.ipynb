{
  "nbformat_minor": 0,
  "metadata": {
    "kernelspec": {
      "language": "python",
      "name": "python3",
      "display_name": "Python 3"
    },
    "language_info": {
      "name": "python",
      "version": "3.5.6",
      "mimetype": "text/x-python",
      "codemirror_mode": {
        "name": "ipython",
        "version": 3
      },
      "nbconvert_exporter": "python",
      "pygments_lexer": "ipython3",
      "file_extension": ".py"
    }
  },
  "nbformat": 4,
  "cells": [
    {
      "outputs": [],
      "execution_count": null,
      "metadata": {
        "collapsed": false
      },
      "cell_type": "code",
      "source": [
        "%matplotlib inline"
      ]
    },
    {
      "metadata": {},
      "cell_type": "markdown",
      "metadata": {},
      "source": [
        "\nResampling Data Sets\n~~~~~~~~~~~~~~~~~~~~\n\nResample one mesh's point/cell arrays onto another meshes nodes.\n\n"
      ]
    },
    {
      "metadata": {},
      "cell_type": "markdown",
      "metadata": {},
      "source": [
        "This example will resample a volumetric mesh's  scalar data onto the surface\nof a sphere contained in that volume.\n\n"
      ]
    },
    {
      "outputs": [],
      "execution_count": null,
      "metadata": {
        "collapsed": false
      },
      "cell_type": "code",
      "source": [
        "# sphinx_gallery_thumbnail_number = 1\nimport vtki\nfrom vtki import examples\nimport numpy as np"
      ]
    },
    {
      "metadata": {},
      "cell_type": "markdown",
      "metadata": {},
      "source": [
        "Querry a grids points onto a sphere\n\n"
      ]
    },
    {
      "outputs": [],
      "execution_count": null,
      "metadata": {
        "collapsed": false
      },
      "cell_type": "code",
      "source": [
        "mesh = vtki.Sphere(center=(4.5,4.5,4.5), radius=4.5)\ndata_to_probe = examples.load_uniform()"
      ]
    },
    {
      "metadata": {},
      "cell_type": "markdown",
      "metadata": {},
      "source": [
        "Plot the two datasets\n\n"
      ]
    },
    {
      "outputs": [],
      "execution_count": null,
      "metadata": {
        "collapsed": false
      },
      "cell_type": "code",
      "source": [
        "p = vtki.Plotter()\np.add_mesh(mesh, color=True)\np.add_mesh(data_to_probe, opacity=0.5)\np.show()"
      ]
    },
    {
      "metadata": {},
      "cell_type": "markdown",
      "metadata": {},
      "source": [
        "Run the algorithm and plot the result\n\n"
      ]
    },
    {
      "outputs": [],
      "execution_count": null,
      "metadata": {
        "collapsed": false
      },
      "cell_type": "code",
      "source": [
        "result = mesh.sample(data_to_probe)\n\n# Plot result\nname = 'Spatial Point Data'\nresult.plot(scalars=name, clim=data_to_probe.get_data_range(name))"
      ]
    }
<<<<<<< HEAD
  ],
  "metadata": {
    "kernelspec": {
      "display_name": "Python 3",
      "language": "python",
      "name": "python3"
    },
    "language_info": {
      "codemirror_mode": {
        "name": "ipython",
        "version": 3
      },
      "file_extension": ".py",
      "mimetype": "text/x-python",
      "name": "python",
      "nbconvert_exporter": "python",
      "pygments_lexer": "ipython3",
      "version": "3.6.7"
    }
  },
  "nbformat": 4,
  "nbformat_minor": 0
=======
  ]
>>>>>>> 68fb3682
}<|MERGE_RESOLUTION|>--- conflicted
+++ resolved
@@ -116,7 +116,6 @@
         "result = mesh.sample(data_to_probe)\n\n# Plot result\nname = 'Spatial Point Data'\nresult.plot(scalars=name, clim=data_to_probe.get_data_range(name))"
       ]
     }
-<<<<<<< HEAD
   ],
   "metadata": {
     "kernelspec": {
@@ -139,7 +138,4 @@
   },
   "nbformat": 4,
   "nbformat_minor": 0
-=======
-  ]
->>>>>>> 68fb3682
 }