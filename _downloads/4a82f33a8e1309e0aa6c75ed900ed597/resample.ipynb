--- conflicted
+++ resolved
@@ -22,20 +22,12 @@
   "nbformat": 4,
   "cells": [
     {
-<<<<<<< HEAD
       "outputs": [],
-=======
-      "cell_type": "code",
->>>>>>> 3684bf97
       "execution_count": null,
       "metadata": {
         "collapsed": false
       },
-<<<<<<< HEAD
       "cell_type": "code",
-=======
-      "outputs": [],
->>>>>>> 3684bf97
       "source": [
         "%matplotlib inline"
       ]
@@ -45,11 +37,7 @@
       "cell_type": "markdown",
       "metadata": {},
       "source": [
-<<<<<<< HEAD
         "\nResampling Data Sets\n~~~~~~~~~~~~~~~~~~~~\n\nResample one mesh's point/cell arrays onto another meshes nodes.\n\n"
-=======
-        "\nResampling Data Sets\n~~~~~~~~~~~~~~~~~~~~\n\nResample one mesh's point/cell arrays onto another meshes nodes.\n"
->>>>>>> 3684bf97
       ]
     },
     {
@@ -61,20 +49,12 @@
       ]
     },
     {
-<<<<<<< HEAD
       "outputs": [],
-=======
-      "cell_type": "code",
->>>>>>> 3684bf97
       "execution_count": null,
       "metadata": {
         "collapsed": false
       },
-<<<<<<< HEAD
       "cell_type": "code",
-=======
-      "outputs": [],
->>>>>>> 3684bf97
       "source": [
         "# sphinx_gallery_thumbnail_number = 1\nimport vtki\nfrom vtki import examples\nimport numpy as np"
       ]
@@ -88,20 +68,12 @@
       ]
     },
     {
-<<<<<<< HEAD
       "outputs": [],
-=======
-      "cell_type": "code",
->>>>>>> 3684bf97
       "execution_count": null,
       "metadata": {
         "collapsed": false
       },
-<<<<<<< HEAD
       "cell_type": "code",
-=======
-      "outputs": [],
->>>>>>> 3684bf97
       "source": [
         "mesh = vtki.Sphere(center=(4.5,4.5,4.5), radius=4.5)\ndata_to_probe = examples.load_uniform()"
       ]
@@ -115,20 +87,12 @@
       ]
     },
     {
-<<<<<<< HEAD
       "outputs": [],
-=======
-      "cell_type": "code",
->>>>>>> 3684bf97
       "execution_count": null,
       "metadata": {
         "collapsed": false
       },
-<<<<<<< HEAD
       "cell_type": "code",
-=======
-      "outputs": [],
->>>>>>> 3684bf97
       "source": [
         "p = vtki.Plotter()\np.add_mesh(mesh, color=True)\np.add_mesh(data_to_probe, opacity=0.5)\np.show()"
       ]
@@ -142,48 +106,15 @@
       ]
     },
     {
-<<<<<<< HEAD
       "outputs": [],
-=======
-      "cell_type": "code",
->>>>>>> 3684bf97
       "execution_count": null,
       "metadata": {
         "collapsed": false
       },
-<<<<<<< HEAD
       "cell_type": "code",
-=======
-      "outputs": [],
->>>>>>> 3684bf97
       "source": [
         "result = mesh.sample(data_to_probe)\n\n# Plot result\nname = 'Spatial Point Data'\nresult.plot(scalars=name, clim=data_to_probe.get_data_range(name))"
       ]
     }
-<<<<<<< HEAD
   ]
-=======
-  ],
-  "metadata": {
-    "kernelspec": {
-      "display_name": "Python 3",
-      "language": "python",
-      "name": "python3"
-    },
-    "language_info": {
-      "codemirror_mode": {
-        "name": "ipython",
-        "version": 3
-      },
-      "file_extension": ".py",
-      "mimetype": "text/x-python",
-      "name": "python",
-      "nbconvert_exporter": "python",
-      "pygments_lexer": "ipython3",
-      "version": "3.7.1"
-    }
-  },
-  "nbformat": 4,
-  "nbformat_minor": 0
->>>>>>> 3684bf97
 }