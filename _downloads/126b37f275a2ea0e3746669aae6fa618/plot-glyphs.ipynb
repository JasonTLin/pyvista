{
  "nbformat_minor": 0,
  "metadata": {
    "kernelspec": {
      "language": "python",
      "name": "python3",
      "display_name": "Python 3"
    },
    "language_info": {
      "name": "python",
      "version": "3.5.6",
      "mimetype": "text/x-python",
      "codemirror_mode": {
        "name": "ipython",
        "version": 3
      },
      "nbconvert_exporter": "python",
      "pygments_lexer": "ipython3",
      "file_extension": ".py"
    }
  },
  "nbformat": 4,
  "cells": [
    {
<<<<<<< HEAD
      "outputs": [],
=======
      "cell_type": "code",
>>>>>>> 3684bf97
      "execution_count": null,
      "metadata": {
        "collapsed": false
      },
<<<<<<< HEAD
      "cell_type": "code",
=======
      "outputs": [],
>>>>>>> 3684bf97
      "source": [
        "%matplotlib inline"
      ]
    },
    {
      "metadata": {},
      "cell_type": "markdown",
      "metadata": {},
      "source": [
<<<<<<< HEAD
        "\n\nPlotting Glyphs\n~~~~~~~~~~~~~~~\n\nUse vectors in a dataset to plot and orient glyphs/geometric objects.\n\n"
      ]
    },
    {
      "outputs": [],
=======
        "\n\nPlotting Glyphs\n~~~~~~~~~~~~~~~\n\nUse vectors in a dataset to plot and orient glyphs/geometric objects.\n"
      ]
    },
    {
      "cell_type": "code",
>>>>>>> 3684bf97
      "execution_count": null,
      "metadata": {
        "collapsed": false
      },
<<<<<<< HEAD
      "cell_type": "code",
=======
      "outputs": [],
>>>>>>> 3684bf97
      "source": [
        "# sphinx_gallery_thumbnail_number = 2\nimport vtki\nimport numpy as np"
      ]
    },
    {
      "metadata": {},
      "cell_type": "markdown",
      "metadata": {},
      "source": [
        "Glyphying can be done via the :func:`vtki.DataSetFilters.glyph` filter\n\n"
      ]
    },
    {
<<<<<<< HEAD
      "outputs": [],
=======
      "cell_type": "code",
>>>>>>> 3684bf97
      "execution_count": null,
      "metadata": {
        "collapsed": false
      },
<<<<<<< HEAD
      "cell_type": "code",
=======
      "outputs": [],
>>>>>>> 3684bf97
      "source": [
        "# Make a grid:\nx, y, z = np.meshgrid(np.linspace(-5, 5, 20),\n                  np.linspace(-5, 5, 20),\n                  np.linspace(-5, 5, 5))\n\ngrid = vtki.StructuredGrid(x, y, z)\n\nvectors = np.sin(grid.points)**3\n\n\n# Compute a direction for the vector field\ngrid.point_arrays['mag'] = np.linalg.norm(vectors, axis=1)\ngrid.point_arrays['vec'] = vectors\n\n# Make a geometric obhect to use as the glyph\ngeom = vtki.Arrow() # This could be any dataset\n\n# Perform the glyph\nglyphs = grid.glyph(orient='vec', scale='mag', factor=0.8, geom=geom)\n\n# plot using the plotting class\np = vtki.Plotter()\np.add_mesh(glyphs)\np.show()"
      ]
    },
    {
      "metadata": {},
      "cell_type": "markdown",
      "metadata": {},
      "source": [
        "Another approach is to load the vectors directly to the grid object and then\naccess the :attr:`vtki.Common.arrows` property.\n\n"
      ]
    },
    {
<<<<<<< HEAD
      "outputs": [],
=======
      "cell_type": "code",
>>>>>>> 3684bf97
      "execution_count": null,
      "metadata": {
        "collapsed": false
      },
<<<<<<< HEAD
      "cell_type": "code",
=======
      "outputs": [],
>>>>>>> 3684bf97
      "source": [
        "sphere = vtki.Sphere(radius=3.14)\n\n# make cool swirly pattern\nvectors = np.vstack((np.sin(sphere.points[:, 0]),\nnp.cos(sphere.points[:, 1]),\nnp.cos(sphere.points[:, 2]))).T\n\n# add and scale\nsphere.vectors = vectors*0.3\n\n# plot just the arrows\nsphere.arrows.plot()"
      ]
    },
    {
<<<<<<< HEAD
      "outputs": [],
=======
      "cell_type": "code",
>>>>>>> 3684bf97
      "execution_count": null,
      "metadata": {
        "collapsed": false
      },
<<<<<<< HEAD
      "cell_type": "code",
=======
      "outputs": [],
>>>>>>> 3684bf97
      "source": [
        "# plot the arrows and the sphere\np = vtki.Plotter()\np.add_mesh(sphere.arrows, lighting=False, stitle='Vector Magnitude')\np.add_mesh(sphere, color='grey', ambient=0.6, opacity=0.5, show_edges=False)\np.show()"
      ]
    }
<<<<<<< HEAD
  ]
=======
  ],
  "metadata": {
    "kernelspec": {
      "display_name": "Python 3",
      "language": "python",
      "name": "python3"
    },
    "language_info": {
      "codemirror_mode": {
        "name": "ipython",
        "version": 3
      },
      "file_extension": ".py",
      "mimetype": "text/x-python",
      "name": "python",
      "nbconvert_exporter": "python",
      "pygments_lexer": "ipython3",
      "version": "3.7.1"
    }
  },
  "nbformat": 4,
  "nbformat_minor": 0
>>>>>>> 3684bf97
}<|MERGE_RESOLUTION|>--- conflicted
+++ resolved
@@ -22,20 +22,12 @@
   "nbformat": 4,
   "cells": [
     {
-<<<<<<< HEAD
       "outputs": [],
-=======
-      "cell_type": "code",
->>>>>>> 3684bf97
       "execution_count": null,
       "metadata": {
         "collapsed": false
       },
-<<<<<<< HEAD
       "cell_type": "code",
-=======
-      "outputs": [],
->>>>>>> 3684bf97
       "source": [
         "%matplotlib inline"
       ]
@@ -45,28 +37,16 @@
       "cell_type": "markdown",
       "metadata": {},
       "source": [
-<<<<<<< HEAD
         "\n\nPlotting Glyphs\n~~~~~~~~~~~~~~~\n\nUse vectors in a dataset to plot and orient glyphs/geometric objects.\n\n"
       ]
     },
     {
       "outputs": [],
-=======
-        "\n\nPlotting Glyphs\n~~~~~~~~~~~~~~~\n\nUse vectors in a dataset to plot and orient glyphs/geometric objects.\n"
-      ]
-    },
-    {
-      "cell_type": "code",
->>>>>>> 3684bf97
       "execution_count": null,
       "metadata": {
         "collapsed": false
       },
-<<<<<<< HEAD
       "cell_type": "code",
-=======
-      "outputs": [],
->>>>>>> 3684bf97
       "source": [
         "# sphinx_gallery_thumbnail_number = 2\nimport vtki\nimport numpy as np"
       ]
@@ -80,20 +60,12 @@
       ]
     },
     {
-<<<<<<< HEAD
       "outputs": [],
-=======
-      "cell_type": "code",
->>>>>>> 3684bf97
       "execution_count": null,
       "metadata": {
         "collapsed": false
       },
-<<<<<<< HEAD
       "cell_type": "code",
-=======
-      "outputs": [],
->>>>>>> 3684bf97
       "source": [
         "# Make a grid:\nx, y, z = np.meshgrid(np.linspace(-5, 5, 20),\n                  np.linspace(-5, 5, 20),\n                  np.linspace(-5, 5, 5))\n\ngrid = vtki.StructuredGrid(x, y, z)\n\nvectors = np.sin(grid.points)**3\n\n\n# Compute a direction for the vector field\ngrid.point_arrays['mag'] = np.linalg.norm(vectors, axis=1)\ngrid.point_arrays['vec'] = vectors\n\n# Make a geometric obhect to use as the glyph\ngeom = vtki.Arrow() # This could be any dataset\n\n# Perform the glyph\nglyphs = grid.glyph(orient='vec', scale='mag', factor=0.8, geom=geom)\n\n# plot using the plotting class\np = vtki.Plotter()\np.add_mesh(glyphs)\np.show()"
       ]
@@ -107,67 +79,26 @@
       ]
     },
     {
-<<<<<<< HEAD
       "outputs": [],
-=======
-      "cell_type": "code",
->>>>>>> 3684bf97
       "execution_count": null,
       "metadata": {
         "collapsed": false
       },
-<<<<<<< HEAD
       "cell_type": "code",
-=======
-      "outputs": [],
->>>>>>> 3684bf97
       "source": [
         "sphere = vtki.Sphere(radius=3.14)\n\n# make cool swirly pattern\nvectors = np.vstack((np.sin(sphere.points[:, 0]),\nnp.cos(sphere.points[:, 1]),\nnp.cos(sphere.points[:, 2]))).T\n\n# add and scale\nsphere.vectors = vectors*0.3\n\n# plot just the arrows\nsphere.arrows.plot()"
       ]
     },
     {
-<<<<<<< HEAD
       "outputs": [],
-=======
-      "cell_type": "code",
->>>>>>> 3684bf97
       "execution_count": null,
       "metadata": {
         "collapsed": false
       },
-<<<<<<< HEAD
       "cell_type": "code",
-=======
-      "outputs": [],
->>>>>>> 3684bf97
       "source": [
         "# plot the arrows and the sphere\np = vtki.Plotter()\np.add_mesh(sphere.arrows, lighting=False, stitle='Vector Magnitude')\np.add_mesh(sphere, color='grey', ambient=0.6, opacity=0.5, show_edges=False)\np.show()"
       ]
     }
-<<<<<<< HEAD
   ]
-=======
-  ],
-  "metadata": {
-    "kernelspec": {
-      "display_name": "Python 3",
-      "language": "python",
-      "name": "python3"
-    },
-    "language_info": {
-      "codemirror_mode": {
-        "name": "ipython",
-        "version": 3
-      },
-      "file_extension": ".py",
-      "mimetype": "text/x-python",
-      "name": "python",
-      "nbconvert_exporter": "python",
-      "pygments_lexer": "ipython3",
-      "version": "3.7.1"
-    }
-  },
-  "nbformat": 4,
-  "nbformat_minor": 0
->>>>>>> 3684bf97
 }