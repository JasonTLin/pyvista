--- conflicted
+++ resolved
@@ -108,7 +108,6 @@
         "p = vtki.Plotter(shape=(2,2), border=False)\n\np.add_mesh(knee, cmap='bone', show_scalar_bar=0)\np.view_xy()\n\np.subplot(0,1)\np.add_mesh(knee, cmap='bone', opacity='linear', show_scalar_bar=0)\np.view_xy()\n\np.subplot(1,0)\np.add_mesh(knee, cmap='nipy_spectral', show_scalar_bar=0)\np.view_xy()\n\np.subplot(1,1)\np.add_mesh(knee, cmap='nipy_spectral', opacity='linear', show_scalar_bar=0)\np.view_xy()\n\np.show()"
       ]
     }
-<<<<<<< HEAD
   ],
   "metadata": {
     "kernelspec": {
@@ -131,7 +130,4 @@
   },
   "nbformat": 4,
   "nbformat_minor": 0
-=======
-  ]
->>>>>>> 68fb3682
 }