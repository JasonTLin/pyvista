{
  "nbformat_minor": 0,
  "metadata": {
    "kernelspec": {
      "language": "python",
      "name": "python3",
      "display_name": "Python 3"
    },
    "language_info": {
      "name": "python",
      "version": "3.5.6",
      "mimetype": "text/x-python",
      "codemirror_mode": {
        "name": "ipython",
        "version": 3
      },
      "nbconvert_exporter": "python",
      "pygments_lexer": "ipython3",
      "file_extension": ".py"
    }
  },
  "nbformat": 4,
  "cells": [
    {
      "outputs": [],
      "execution_count": null,
      "metadata": {
        "collapsed": false
      },
      "cell_type": "code",
      "source": [
        "%matplotlib inline"
      ]
    },
    {
      "metadata": {},
      "cell_type": "markdown",
      "metadata": {},
      "source": [
        "\nCreate a GIF Movie\n~~~~~~~~~~~~~~~~~~\n\nGenerate a moving gif from an active plotter\n\n"
      ]
    },
    {
      "outputs": [],
      "execution_count": null,
      "metadata": {
        "collapsed": false
      },
      "cell_type": "code",
      "source": [
        "import vtki\nimport numpy as np\n\nx = np.arange(-10, 10, 0.25)\ny = np.arange(-10, 10, 0.25)\nx, y = np.meshgrid(x, y)\nr = np.sqrt(x**2 + y**2)\nz = np.sin(r)\n\n# Create and structured surface\ngrid = vtki.StructuredGrid(x, y, z)\n\n# Creat a plotter object and set the scalars to the Z height\nplotter = vtki.Plotter()\nplotter.add_mesh(grid, scalars=z.ravel())\n\n# setup camera and close\nplotter.plot(auto_close=False)\n\n# Open a gif\nplotter.open_gif('wave.gif')\n\npts = grid.points.copy()\n\n# Update Z and write a frame for each updated position\nnframe = 15\nfor phase in np.linspace(0, 2*np.pi, nframe + 1)[:nframe]:\n    z = np.sin(r + phase)\n    pts[:, -1] = z.ravel()\n    plotter.update_coordinates(pts)\n    plotter.update_scalars(z.ravel())\n    plotter.write_frame()\n\n# Close movie and delete object\nplotter.close()"
      ]
    }
<<<<<<< HEAD
  ],
  "metadata": {
    "kernelspec": {
      "display_name": "Python 3",
      "language": "python",
      "name": "python3"
    },
    "language_info": {
      "codemirror_mode": {
        "name": "ipython",
        "version": 3
      },
      "file_extension": ".py",
      "mimetype": "text/x-python",
      "name": "python",
      "nbconvert_exporter": "python",
      "pygments_lexer": "ipython3",
      "version": "3.6.7"
    }
  },
  "nbformat": 4,
  "nbformat_minor": 0
=======
  ]
>>>>>>> 68fb3682
}<|MERGE_RESOLUTION|>--- conflicted
+++ resolved
@@ -51,7 +51,6 @@
         "import vtki\nimport numpy as np\n\nx = np.arange(-10, 10, 0.25)\ny = np.arange(-10, 10, 0.25)\nx, y = np.meshgrid(x, y)\nr = np.sqrt(x**2 + y**2)\nz = np.sin(r)\n\n# Create and structured surface\ngrid = vtki.StructuredGrid(x, y, z)\n\n# Creat a plotter object and set the scalars to the Z height\nplotter = vtki.Plotter()\nplotter.add_mesh(grid, scalars=z.ravel())\n\n# setup camera and close\nplotter.plot(auto_close=False)\n\n# Open a gif\nplotter.open_gif('wave.gif')\n\npts = grid.points.copy()\n\n# Update Z and write a frame for each updated position\nnframe = 15\nfor phase in np.linspace(0, 2*np.pi, nframe + 1)[:nframe]:\n    z = np.sin(r + phase)\n    pts[:, -1] = z.ravel()\n    plotter.update_coordinates(pts)\n    plotter.update_scalars(z.ravel())\n    plotter.write_frame()\n\n# Close movie and delete object\nplotter.close()"
       ]
     }
-<<<<<<< HEAD
   ],
   "metadata": {
     "kernelspec": {
@@ -74,7 +73,4 @@
   },
   "nbformat": 4,
   "nbformat_minor": 0
-=======
-  ]
->>>>>>> 68fb3682
 }