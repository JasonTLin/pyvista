--- conflicted
+++ resolved
@@ -22,20 +22,12 @@
   "nbformat": 4,
   "cells": [
     {
-<<<<<<< HEAD
       "outputs": [],
-=======
-      "cell_type": "code",
->>>>>>> 3684bf97
       "execution_count": null,
       "metadata": {
         "collapsed": false
       },
-<<<<<<< HEAD
       "cell_type": "code",
-=======
-      "outputs": [],
->>>>>>> 3684bf97
       "source": [
         "%matplotlib inline"
       ]
@@ -45,28 +37,16 @@
       "cell_type": "markdown",
       "metadata": {},
       "source": [
-<<<<<<< HEAD
         "\nCreating a Uniform Grid\n~~~~~~~~~~~~~~~~~~~~~~~\n\nCreate a simple uniform grid from a 3D NumPy array of values.\n\n\n"
       ]
     },
     {
       "outputs": [],
-=======
-        "\nCreating a Uniform Grid\n~~~~~~~~~~~~~~~~~~~~~~~\n\nCreate a simple uniform grid from a 3D NumPy array of values.\n"
-      ]
-    },
-    {
-      "cell_type": "code",
->>>>>>> 3684bf97
       "execution_count": null,
       "metadata": {
         "collapsed": false
       },
-<<<<<<< HEAD
       "cell_type": "code",
-=======
-      "outputs": [],
->>>>>>> 3684bf97
       "source": [
         "import vtki\nimport numpy as np"
       ]
@@ -88,20 +68,12 @@
       ]
     },
     {
-<<<<<<< HEAD
       "outputs": [],
-=======
-      "cell_type": "code",
->>>>>>> 3684bf97
       "execution_count": null,
       "metadata": {
         "collapsed": false
       },
-<<<<<<< HEAD
       "cell_type": "code",
-=======
-      "outputs": [],
->>>>>>> 3684bf97
       "source": [
         "values = np.linspace(0, 10, 1000).reshape((20, 5, 10))\nvalues.shape\n\n# Create the spatial reference\ngrid = vtki.UniformGrid()\n\n# Set the grid dimensions: shape + 1 because we want to inject our values on the CELL data\ngrid.dimensions = np.array(values.shape) + 1\n\n# Edit the spatial reference\ngrid.origin = (100, 33, 55.6) # The bottom left corner of the data set\ngrid.spacing = (1, 5, 2) # These are the cell sizes along each axis\n\n# Add the data values to the cell data\ngrid.cell_arrays['values'] = values.flatten(order='F') # Flatten the array!\n\n# Now plot the grid!\ngrid.plot(show_edges=True)"
       ]
@@ -115,48 +87,15 @@
       ]
     },
     {
-<<<<<<< HEAD
       "outputs": [],
-=======
-      "cell_type": "code",
->>>>>>> 3684bf97
       "execution_count": null,
       "metadata": {
         "collapsed": false
       },
-<<<<<<< HEAD
       "cell_type": "code",
-=======
-      "outputs": [],
->>>>>>> 3684bf97
       "source": [
         "# Create the 3D NumPy array of spatially referenced data\n# This is spatially referenced such that the grid is 20 by 5 by 10 (nx by ny by nz)\nvalues = np.linspace(0, 10, 1000).reshape((20, 5, 10))\nvalues.shape\n\n# Create the spatial reference\ngrid = vtki.UniformGrid()\n\n# Set the grid dimensions: shape because we want to inject our values on the POINT data\ngrid.dimensions = values.shape\n\n# Edit the spatial reference\ngrid.origin = (100, 33, 55.6) # The bottom left corner of the data set\ngrid.spacing = (1, 5, 2) # These are the cell sizes along each axis\n\n# Add the data values to the cell data\ngrid.point_arrays['values'] = values.flatten(order='F') # Flatten the array!\n\n# Now plot the grid!\ngrid.plot(show_edges=True)"
       ]
     }
-<<<<<<< HEAD
   ]
-=======
-  ],
-  "metadata": {
-    "kernelspec": {
-      "display_name": "Python 3",
-      "language": "python",
-      "name": "python3"
-    },
-    "language_info": {
-      "codemirror_mode": {
-        "name": "ipython",
-        "version": 3
-      },
-      "file_extension": ".py",
-      "mimetype": "text/x-python",
-      "name": "python",
-      "nbconvert_exporter": "python",
-      "pygments_lexer": "ipython3",
-      "version": "3.7.1"
-    }
-  },
-  "nbformat": 4,
-  "nbformat_minor": 0
->>>>>>> 3684bf97
 }