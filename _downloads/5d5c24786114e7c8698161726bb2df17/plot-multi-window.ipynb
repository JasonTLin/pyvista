--- conflicted
+++ resolved
@@ -81,7 +81,6 @@
         "plotter = vtki.Plotter(shape=(1, 2))\n\n# Note that the (0, 0) location is active by default\n# load and plot an airplane on the left half of the screen\nplotter.add_text('Airplane Example\\n', font_size=30)\nplotter.add_mesh(examples.load_airplane(), show_edges=False)\n\n# load and plot the uniform data example on the right-hand side\nplotter.subplot(0, 1)\nplotter.add_text('Uniform Data Example\\n', font_size=30)\nplotter.add_mesh(examples.load_uniform(), show_edges=True)\n\n# Display the window\nplotter.show()"
       ]
     }
-<<<<<<< HEAD
   ],
   "metadata": {
     "kernelspec": {
@@ -104,7 +103,4 @@
   },
   "nbformat": 4,
   "nbformat_minor": 0
-=======
-  ]
->>>>>>> 68fb3682
 }