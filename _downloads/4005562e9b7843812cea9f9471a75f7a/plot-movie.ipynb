--- conflicted
+++ resolved
@@ -59,7 +59,6 @@
         ".. figure:: ../../images/auto-generated/sphere-shrinking.mp4\n\n"
       ]
     }
-<<<<<<< HEAD
   ],
   "metadata": {
     "kernelspec": {
@@ -82,7 +81,4 @@
   },
   "nbformat": 4,
   "nbformat_minor": 0
-=======
-  ]
->>>>>>> 68fb3682
 }