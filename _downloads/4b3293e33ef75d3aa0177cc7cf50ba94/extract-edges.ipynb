{
  "nbformat_minor": 0,
  "metadata": {
    "kernelspec": {
      "language": "python",
      "name": "python3",
      "display_name": "Python 3"
    },
    "language_info": {
      "name": "python",
      "version": "3.5.6",
      "mimetype": "text/x-python",
      "codemirror_mode": {
        "name": "ipython",
        "version": 3
      },
      "nbconvert_exporter": "python",
      "pygments_lexer": "ipython3",
      "file_extension": ".py"
    }
  },
  "nbformat": 4,
  "cells": [
    {
      "outputs": [],
      "execution_count": null,
      "metadata": {
        "collapsed": false
      },
      "cell_type": "code",
      "source": [
        "%matplotlib inline"
      ]
    },
    {
      "metadata": {},
      "cell_type": "markdown",
      "metadata": {},
      "source": [
        "\nExtract Edges\n~~~~~~~~~~~~~~~~~\n\nExtracts edges from a surface.\n\n"
      ]
    },
    {
      "outputs": [],
      "execution_count": null,
      "metadata": {
        "collapsed": false
      },
      "cell_type": "code",
      "source": [
        "# sphinx_gallery_thumbnail_number = 2\nimport vtki\nfrom vtki import examples"
      ]
    },
    {
      "metadata": {},
      "cell_type": "markdown",
      "metadata": {},
      "source": [
        "From vtk documentation, the edges are one of the following:\n\n1. boundary (used by one polygon) or a line cell\n2. non-manifold (used by three or more polygons)\n3. feature edges (edges used by two triangles and whose dihedral angle > feature_angle)\n4. manifold edges (edges used by exactly two polygons).\n\nThis filter will extract those edges given a feature angle and return a datset\nwith lines that represent the edges of the original mesh.\nTo demonstrate, we will first extract the edges around Queen Nefertiti's eyes:\n\n"
      ]
    },
    {
      "outputs": [],
      "execution_count": null,
      "metadata": {
        "collapsed": false
      },
      "cell_type": "code",
      "source": [
        "# Load Queen Nefertiti mesh\nmesh = examples.download_nefertiti()\n\n# Extract the edges above a 12 degree feature angle\nedges = mesh.extract_edges(12)\n\n# Render the edge lines ontop of the original mesh\np = vtki.Plotter()\np.add_mesh(mesh, color=True)\np.add_mesh(edges, color='red', line_width=5)\n# Define a camera position that will zoom to her eye\np.camera_position = [(96., -197., 45.),\n                     (7., -109., 22.),\n                     (0, 0, 1)]\np.show()"
      ]
    },
    {
      "metadata": {},
      "cell_type": "markdown",
      "metadata": {},
      "source": [
        "We can do this anaylsis for any :class:`vtki.PolyData` object. Let's try the\ncow mesh example:\n\n"
      ]
    },
    {
      "outputs": [],
      "execution_count": null,
      "metadata": {
        "collapsed": false
      },
      "cell_type": "code",
      "source": [
        "mesh = examples.download_cow()\n\nedges = mesh.extract_edges(20)\n\np = vtki.Plotter()\np.add_mesh(mesh, color=True)\np.add_mesh(edges, color='red', line_width=5)\np.camera_position = [(9.5, 3., 5.5),\n                     (2.5, 1, 0),\n                     (0, 1, 0)]\np.show()"
      ]
    }
<<<<<<< HEAD
  ],
  "metadata": {
    "kernelspec": {
      "display_name": "Python 3",
      "language": "python",
      "name": "python3"
    },
    "language_info": {
      "codemirror_mode": {
        "name": "ipython",
        "version": 3
      },
      "file_extension": ".py",
      "mimetype": "text/x-python",
      "name": "python",
      "nbconvert_exporter": "python",
      "pygments_lexer": "ipython3",
      "version": "3.6.7"
    }
  },
  "nbformat": 4,
  "nbformat_minor": 0
=======
  ]
>>>>>>> 68fb3682
}<|MERGE_RESOLUTION|>--- conflicted
+++ resolved
@@ -89,7 +89,6 @@
         "mesh = examples.download_cow()\n\nedges = mesh.extract_edges(20)\n\np = vtki.Plotter()\np.add_mesh(mesh, color=True)\np.add_mesh(edges, color='red', line_width=5)\np.camera_position = [(9.5, 3., 5.5),\n                     (2.5, 1, 0),\n                     (0, 1, 0)]\np.show()"
       ]
     }
-<<<<<<< HEAD
   ],
   "metadata": {
     "kernelspec": {
@@ -112,7 +111,4 @@
   },
   "nbformat": 4,
   "nbformat_minor": 0
-=======
-  ]
->>>>>>> 68fb3682
 }